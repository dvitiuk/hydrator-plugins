--- conflicted
+++ resolved
@@ -342,17 +342,12 @@
         .put(RealtimeCassandraSink.Cassandra.COMPRESSION, "NONE")
         .put(RealtimeCassandraSink.Cassandra.CONSISTENCY_LEVEL, "QUORUM")
         .build()));
-<<<<<<< HEAD
     final String cqlQuery = "select name,graduated,id,score,time from testtablerealtime";
-    List<ETLStage> transforms = new ArrayList<>();
-    ETLRealtimeConfig etlConfig = new ETLRealtimeConfig(source, sink, transforms);
-=======
     ETLRealtimeConfig etlConfig = ETLRealtimeConfig.builder()
       .setSource(source)
       .addSink(sink)
       .addConnection(source.getName(), sink.getName())
       .build();
->>>>>>> b2a82d23
     Id.Application appId = Id.Application.from(Id.Namespace.DEFAULT, "testESSink");
     AppRequest<ETLRealtimeConfig> appRequest = new AppRequest<>(REALTIME_APP_ARTIFACT, etlConfig);
     ApplicationManager appManager = deployApplication(appId, appRequest);
