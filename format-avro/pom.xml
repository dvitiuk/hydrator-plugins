<?xml version="1.0" encoding="UTF-8"?>
<!--
  ~ Copyright © 2018-2019 Cask Data, Inc.
  ~
  ~ Licensed under the Apache License, Version 2.0 (the "License"); you may not
  ~ use this file except in compliance with the License. You may obtain a copy of
  ~ the License at
  ~
  ~ http://www.apache.org/licenses/LICENSE-2.0
  ~
  ~ Unless required by applicable law or agreed to in writing, software
  ~ distributed under the License is distributed on an "AS IS" BASIS, WITHOUT
  ~ WARRANTIES OR CONDITIONS OF ANY KIND, either express or implied. See the
  ~ License for the specific language governing permissions and limitations under
  ~ the License.
  -->

<project xmlns="http://maven.apache.org/POM/4.0.0"
         xmlns:xsi="http://www.w3.org/2001/XMLSchema-instance"
         xsi:schemaLocation="http://maven.apache.org/POM/4.0.0 http://maven.apache.org/xsd/maven-4.0.0.xsd">
  <parent>
    <artifactId>hydrator-plugins</artifactId>
    <groupId>io.cdap.plugin</groupId>
<<<<<<< HEAD
    <version>2.4.0-SNAPSHOT</version>
=======
    <version>2.3.0</version>
>>>>>>> 11f47841
  </parent>
  <modelVersion>4.0.0</modelVersion>

  <artifactId>format-avro</artifactId>
  <name>Avro format plugins</name>
  <packaging>jar</packaging>

  <dependencies>
    <dependency>
      <groupId>io.cdap.cdap</groupId>
      <artifactId>cdap-etl-api</artifactId>
    </dependency>
    <dependency>
      <groupId>io.cdap.cdap</groupId>
      <artifactId>cdap-formats</artifactId>
    </dependency>
    <dependency>
      <groupId>io.cdap.plugin</groupId>
      <artifactId>format-common</artifactId>
      <version>${project.version}</version>
    </dependency>
    <dependency>
      <groupId>org.apache.hadoop</groupId>
      <artifactId>hadoop-common</artifactId>
    </dependency>
    <dependency>
      <groupId>org.apache.hadoop</groupId>
      <artifactId>hadoop-mapreduce-client-core</artifactId>
    </dependency>
    <dependency>
      <groupId>org.apache.avro</groupId>
      <artifactId>avro</artifactId>
    </dependency>
    <dependency>
      <groupId>org.apache.avro</groupId>
      <artifactId>avro-mapred</artifactId>
      <classifier>hadoop2</classifier>
    </dependency>
    <!--
      jackson is required by avro's schema parser but doesn't get bundled unless it's a
      direct dependency for some reason
       -->
    <dependency>
      <groupId>org.codehaus.jackson</groupId>
      <artifactId>jackson-core-asl</artifactId>
      <version>1.9.13</version>
    </dependency>
    <dependency>
      <groupId>org.codehaus.jackson</groupId>
      <artifactId>jackson-mapper-asl</artifactId>
      <version>1.9.13</version>
    </dependency>
    <dependency>
      <groupId>junit</groupId>
      <artifactId>junit</artifactId>
    </dependency>
  </dependencies>


  <build>
    <plugins>
      <plugin>
        <groupId>org.apache.felix</groupId>
        <artifactId>maven-bundle-plugin</artifactId>
        <version>3.3.0</version>
        <extensions>true</extensions>
        <configuration>
          <instructions>
            <_exportcontents>
              io.cdap.plugin.format.avro.*
            </_exportcontents>
            <Embed-Dependency>*;inline=false;scope=compile</Embed-Dependency>
            <Embed-Transitive>true</Embed-Transitive>
            <Embed-Directory>lib</Embed-Directory>
          </instructions>
        </configuration>
        <executions>
          <execution>
            <phase>package</phase>
            <goals>
              <goal>bundle</goal>
            </goals>
          </execution>
        </executions>
      </plugin>
      <plugin>
        <groupId>io.cdap</groupId>
        <artifactId>cdap-maven-plugin</artifactId>
        <configuration combine.self="override">
          <cdapArtifacts>
            <parent>system:cdap-data-pipeline[6.1.0-SNAPSHOT,7.0.0-SNAPSHOT)</parent>
            <parent>system:cdap-data-streams[6.1.0-SNAPSHOT,7.0.0-SNAPSHOT)</parent>
          </cdapArtifacts>
        </configuration>
      </plugin>
    </plugins>
  </build>

</project><|MERGE_RESOLUTION|>--- conflicted
+++ resolved
@@ -21,11 +21,7 @@
   <parent>
     <artifactId>hydrator-plugins</artifactId>
     <groupId>io.cdap.plugin</groupId>
-<<<<<<< HEAD
     <version>2.4.0-SNAPSHOT</version>
-=======
-    <version>2.3.0</version>
->>>>>>> 11f47841
   </parent>
   <modelVersion>4.0.0</modelVersion>
 
